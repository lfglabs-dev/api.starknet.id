--- conflicted
+++ resolved
@@ -19,12 +19,7 @@
 reqwest = "0.11.20"
 ark-ff = "0.4.2"
 hex = "0.4.3"
-<<<<<<< HEAD
-sha2 = "0.9"
-bs58 = "0.5.0"
-ed25519-dalek = "2.1.0"
-lazy_static = "1.4.0"
-=======
 lazy_static = "1.4.0"
 regex = "1.10.2"
->>>>>>> 56070a4c
+bs58 = "0.5.0"
+ed25519-dalek = "2.1.0"